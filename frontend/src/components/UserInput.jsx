--- conflicted
+++ resolved
@@ -10,7 +10,6 @@
   Text,
   Spinner,
 } from "@chakra-ui/react";
-<<<<<<< HEAD
 import { useSetlist } from "../hooks/useSetlist";
 
 /**
@@ -18,19 +17,6 @@
  */
 export default function UserInput() {
   const { fetchTourData, loading, searchForArtists } = useSetlist();
-
-=======
-import { server_url } from "../App";
-
-export default function UserInput({
-  loading,
-  setLoading,
-  setSpotifyData,
-  setTourData,
-  setDisplayError,
-  setRightPanelContent, // Prop to update the right panel view
-}) {
->>>>>>> baebcdb9
   const [artistQuery, setArtistQuery] = useState("");
   const [suggestions, setSuggestions] = useState([]);
   const [selectedArtist, setSelectedArtist] = useState(null);
@@ -62,14 +48,12 @@
     return () => document.removeEventListener("mousedown", handleClickOutside);
   }, []);
 
-<<<<<<< HEAD
+
   /**
    * Fetches artist suggestions
    * @param {string} query The artist search query
    * @async
    */
-=======
->>>>>>> baebcdb9
   const fetchArtistSuggestions = async (query) => {
     try {
       setSearchLoading(true);
@@ -82,65 +66,20 @@
     }
   };
 
-<<<<<<< HEAD
+
   /**
    * Fetches tour information for a selected artist
    * @param {Object} artist The selected artist object
    * @async
    */
   const handleArtistSelect = async (artist) => {
-=======
-  const fetchTour = async (artist) => {
->>>>>>> baebcdb9
     setArtistQuery(artist.name);
     setSuggestions([]);
     setSelectedArtist(artist);
-
-<<<<<<< HEAD
     await fetchTourData(artist);
-
     // Reset the form
     setArtistQuery("");
     setSelectedArtist(null);
-=======
-    // Immediately switch to the TrackHUD view and update active navigation.
-    if (setRightPanelContent) {
-      setRightPanelContent("tracks");
-    }
-
-    try {
-      setLoading(true);
-      const response = await fetch(`${server_url}/setlist/`, {
-        method: "post",
-        cors: "cors",
-        headers: {
-          "Content-Type": "application/json",
-        },
-        body: JSON.stringify({
-          artist: { name: artist.name, spotifyId: artist.id, url: artist.url },
-        }),
-      });
-      if (!response.ok) {
-        const errorData = await response.json();
-        if (response.status === 429) {
-          setDisplayError(
-            "Too many requests. Setlist.fm is rate-limiting us. Please try again later."
-          );
-        } else {
-          setDisplayError(errorData.error || "An error occurred.");
-        }
-        return;
-      }
-      const data = await response.json();
-      setSpotifyData(data.spotifySongsOrdered || [], data.tourData || []);
-      setArtistQuery("");
-      setSelectedArtist(null);
-    } catch (error) {
-      console.error("Error fetching setlists:", error);
-    } finally {
-      setLoading(false);
-    }
->>>>>>> baebcdb9
   };
 
   return (
@@ -172,11 +111,8 @@
           </Text>
         </Box>
       )}
-<<<<<<< HEAD
 
       {/* Render suggestions in a "dropdown" style */}
-=======
->>>>>>> baebcdb9
       {suggestions.length > 0 && (
         <Box
           position="absolute"
